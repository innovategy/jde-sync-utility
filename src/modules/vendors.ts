--- conflicted
+++ resolved
@@ -79,15 +79,9 @@
 
   // Example: fetch vendor address numbers and names
   const params = new URLSearchParams({
-<<<<<<< HEAD
-    '$filter': 'F0101.AT1 EQ V', // V for Vendors
-    '$limit': '10',
-    '$token': jde.getToken()!
-=======
     $filter: 'F0101.AT1 EQ V', // V for Vendors
     $limit: '10',
     $token: jde.getToken()!,
->>>>>>> 3405bdde
   });
 
   try {
