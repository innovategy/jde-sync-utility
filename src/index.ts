--- conflicted
+++ resolved
@@ -9,13 +9,7 @@
 import { JDEConnectionService } from './services/JDEConnectionService';
 // Import the vendors modules (fetches vendor data from JDE)
 import { getAllVendors } from './modules/vendors';
-<<<<<<< HEAD
-import { getVendorFullProfile } from './modules/vendorProfile';
-// Import the field metadata utility (checks UDC/enum info for fields)
-import { checkFieldMetadata } from './utils/fieldMetadata';
-=======
 import { buildVendorsMaster } from './modules/vendorsMaster';
->>>>>>> 3405bdde
 
 /**
  * Main entry point for the JDE Sync Utility.
@@ -36,40 +30,6 @@
     process.exit(1);
   }
 
-<<<<<<< HEAD
-  // Fetch all vendors (AT1 = 'V') from F0101 using the vendors module
-  const vendors = await getAllVendors();
-  info(`Fetched ${vendors.length} vendors. Fetching full profiles...`);
-
-  // Log the first vendor object to determine field names
-  if (vendors.length > 0) {
-    info('Sample vendor object:', vendors[0]);
-  }
-
-  // For each vendor, fetch full profile (mailing, phones, master, performance)
-  const fullProfiles = await Promise.all(
-    vendors.map(async (vendor) => {
-      // Try to find the address number field dynamically
-      let addressNumber: any = null;
-      for (const key of Object.keys(vendor)) {
-        if (key.toUpperCase().includes('AN8')) {
-          addressNumber = vendor[key];
-          break;
-        }
-      }
-      if (!addressNumber) return null;
-      try {
-        const profile = await getVendorFullProfile(addressNumber);
-        return { ...vendor, ...profile };
-      } catch (err) {
-        error(`Failed to fetch full profile for vendor ${addressNumber}:`, err?.message || err);
-        return { ...vendor, error: err?.message || err };
-      }
-    })
-  );
-  info('Vendor full profiles:', fullProfiles);
-
-=======
   try {
     // Fetch all vendors (AT1 = 'V') from F0101 using the vendors module
     info('Fetching basic vendor details...');
@@ -86,7 +46,6 @@
       err instanceof Error ? err.message : String(err),
     );
   }
->>>>>>> 3405bdde
 }
 
 // Run the main function and catch any unhandled errors
